{
  "name": "cdkless",
<<<<<<< HEAD
  "version": "0.1.0-beta.28",
=======
  "version": "1.0.0",
>>>>>>> e816f201
  "description": "Ultra-simplified AWS CDK framework for building serverless microservices",
  "main": "dist/index.js",
  "types": "dist/index.d.ts",
  "files": [
    "dist",
    "LICENSE",
    "README.md"
  ],
  "scripts": {
    "build": "tsc",
    "clean": "rimraf dist",
    "prebuild": "npm run clean",
    "prepublishOnly": "npm run build",
    "test": "jest",
    "test:watch": "jest --watch",
    "test:cov": "jest --coverage",
    "lint": "eslint src --ext .ts",
    "docs": "typedoc --out docs src/index.ts",
    "build:tgz": "npm run build && npm pack"
  },
  "keywords": [
    "aws",
    "cdk",
    "serverless",
    "lambda",
    "api",
    "microservices",
    "infrastructure",
    "cloud"
  ],
  "author": "Nicolás Montoya",
  "license": "MIT",
  "repository": {
    "type": "git",
    "url": "https://github.com/montoyan877/cdkless.git"
  },
  "bugs": {
    "url": "https://github.com/montoyan877/cdkless/issues"
  },
  "homepage": "https://github.com/montoyan877/cdkless#readme",
  "devDependencies": {
    "@types/jest": "^29.5.14",
    "@types/node": "^18.19.79",
    "@typescript-eslint/eslint-plugin": "^5.57.1",
    "@typescript-eslint/parser": "^5.57.1",
    "eslint": "^8.38.0",
    "jest": "^29.7.0",
    "rimraf": "^5.0.0",
    "ts-jest": "^29.2.6",
    "typedoc": "^0.24.1",
    "typescript": "^5.0.4"
  },
  "peerDependencies": {
    "aws-cdk-lib": "^2.123.0",
    "constructs": "^10.3.0"
  },
  "engines": {
    "node": ">=14.0.0"
  },
  "publishConfig": {
    "access": "public"
  }
}<|MERGE_RESOLUTION|>--- conflicted
+++ resolved
@@ -1,10 +1,6 @@
 {
   "name": "cdkless",
-<<<<<<< HEAD
-  "version": "0.1.0-beta.28",
-=======
   "version": "1.0.0",
->>>>>>> e816f201
   "description": "Ultra-simplified AWS CDK framework for building serverless microservices",
   "main": "dist/index.js",
   "types": "dist/index.d.ts",

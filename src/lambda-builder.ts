import * as lambda from "aws-cdk-lib/aws-lambda";
import { NodejsFunction, BundlingOptions } from "aws-cdk-lib/aws-lambda-nodejs";
import * as apigatewayv2 from "aws-cdk-lib/aws-apigatewayv2";
import * as sns from "aws-cdk-lib/aws-sns";
import * as sqs from "aws-cdk-lib/aws-sqs";
import * as s3 from "aws-cdk-lib/aws-s3";
import * as dynamodb from "aws-cdk-lib/aws-dynamodb";
import * as iam from "aws-cdk-lib/aws-iam";
import * as s3n from "aws-cdk-lib/aws-s3-notifications";
import * as cdk from "aws-cdk-lib";
import * as logs from "aws-cdk-lib/aws-logs";
import * as lambdaEventSources from "aws-cdk-lib/aws-lambda-event-sources";
import {
  AuthenticationMethod,
  ManagedKafkaEventSource,
  SelfManagedKafkaEventSource,
} from "aws-cdk-lib/aws-lambda-event-sources";
import * as events from "aws-cdk-lib/aws-events";
import * as eventsTargets from "aws-cdk-lib/aws-events-targets";
import * as secretsmanager from "aws-cdk-lib/aws-secretsmanager";
import { Construct } from "constructs";
import { Stack } from "aws-cdk-lib";
import { ApiBuilder } from "./api-builder";
import {
  LambdaBuilderProps,
  PolicyOptions,
  SnsOptions,
  SqsOptions,
  S3Options,
  EventBridgeRuleOptions,
  SnsConfig,
  SqsConfig,
  S3Config,
  PolicyConfig,
  EventBridgeRuleConfig,
  MSKConfig,
  SMKConfig,
  DynamoStreamsConfig,
  DynamoStreamsOptions
} from "./interfaces/lambda";
import { EventSourceMappingOptions, FilterCriteria, StartingPosition } from "aws-cdk-lib/aws-lambda";
import { RouteOptions } from "./interfaces";
import { AwsResourceTags } from "./interfaces/tags";
import { IStack } from "./interfaces/stack";
import { IVpcConfig } from "./interfaces/lambda/lambda-vpc";
import * as ec2 from "aws-cdk-lib/aws-ec2";
import { Table } from "aws-cdk-lib/aws-dynamodb";
import { CdkLess } from "./base-stack";

let sharedApi: ApiBuilder;

export class LambdaBuilder {
  private lambda: lambda.Function;
  private method?: string;
  private path?: string;
  private scope: Construct;
  private resourceName: string;
  private environmentVars: { [key: string]: string } = {
    STAGE: process.env.STAGE || "",
  };
  private stack: Stack;
  private stage: string;
  private isBuilt = false;
  private isAutoBuilding = false;
  private authorizer?: apigatewayv2.IHttpRouteAuthorizer;
  private resourceTags: AwsResourceTags = {};
  private vpcConfig?: IVpcConfig;
  private layers: lambda.ILayerVersion[] = [];

  // Store configurations for later application
  private snsConfigs: SnsConfig[] = [];
  private sqsConfigs: SqsConfig[] = [];
  private s3Configs: S3Config[] = [];
  private policyConfigs: PolicyConfig[] = [];
  private tableArns: string[] = [];
  private eventBridgeRuleConfigs: EventBridgeRuleConfig[] = [];
  private mskConfigs: MSKConfig[] = [];
  private smkConfigs: SMKConfig[] = [];
  private dynamoStreamsConfigs: DynamoStreamsConfig[] = [];

  // New configuration properties with default values
  private runtimeValue: lambda.Runtime = lambda.Runtime.NODEJS_22_X;
  private memorySize: number = 256;
  private timeoutDuration: cdk.Duration = cdk.Duration.seconds(30);
  private logRetentionDays: logs.RetentionDays = logs.RetentionDays.ONE_MONTH;
  private handlerPath: string;
  private bundlingOptions?: BundlingOptions;

  constructor(props: LambdaBuilderProps) {
    this.scope = props.scope;
    this.stack = Stack.of(this.scope);

    // Get stage from environment variables
    this.stage = process.env.STAGE || "";

    // Extract the last segment of the handler path
    this.handlerPath = props.handler;
    this.resourceName = this.handlerPath.split("/").pop() || "";

    // Store bundling options if provided
    this.bundlingOptions = props.bundling;

    // Create a proxy to handle automatic building
    return new Proxy(this, {
      get: (target: LambdaBuilder, prop: string | symbol, receiver: any) => {
        // First get the original method or property
        const original = Reflect.get(target, prop, receiver);

        // If it's not a function, simply return it
        if (typeof original !== "function") {
          return original;
        }

        // If it is a function, return a wrapped version
        return function (...args: any[]) {
          // If we're trying to access build(), simply execute it
          if (prop === "build") {
            return original.apply(target, args);
          }

          // If we're trying to access getLambda() and it hasn't been built, build first
          if (prop === "getLambda" && !target.isBuilt) {
            target.build();
            return original.apply(target, args);
          }

          // For any other class method
          // Set a flag to prevent recursion during building
          if (!target.isAutoBuilding) {
            target.isAutoBuilding = true;

            // Execute the original method
            const result = original.apply(target, args);

            // If the method returns the current object (this) for chaining
            // and we've finished with all configurations, automatically build
            if (result === target && !target.isBuilt) {
              // Lambda will be automatically built when the chain ends
              setTimeout(() => target.build(), 0);
            }

            target.isAutoBuilding = false;
            return result;
          } else {
            return original.apply(target, args);
          }
        };
      },
    });
  }

  /**
   * Add tags to the Lambda function
   * @param tags Tags to add to the Lambda function
   * @returns The LambdaBuilder instance for method chaining
   */
  public addTags(tags: AwsResourceTags): LambdaBuilder {
    this.resourceTags = { ...this.resourceTags, ...tags };
    return this;
  }

  /**
   * Adds layers to the Lambda function
   * @param layers Layers to add to the Lambda function
   * @returns The LambdaBuilder instance for method chaining
   */
  public addLayers(layers: lambda.ILayerVersion[]): LambdaBuilder {
    this.layers = [...this.layers, ...layers];
    return this;
  }

  /**
   * Creates a NodejsFunction with the current configuration values
   */
  private createNodejsFunction(): lambda.Function {
    if (!this.handlerPath) {
      throw new Error("Handler path is not defined");
    }

    const logGroup = new logs.LogGroup(
      this.scope,
      `${this.resourceName}-log-group`,
      {
        retention: this.logRetentionDays,
        removalPolicy: cdk.RemovalPolicy.DESTROY,
      }
    );

    const functionName =
      this.stage.length > 0
        ? `${this.resourceName}-${this.stage}`
        : this.resourceName;

    let vpc: ec2.IVpc | undefined;
    let subnets: ec2.ISubnet[] | undefined;
    let securityGroups: ec2.ISecurityGroup[] | undefined;
    if (this.vpcConfig) {
      vpc = ec2.Vpc.fromLookup(this.scope, `${this.resourceName}-vpc`, {
        vpcId: this.vpcConfig.vpcId,
      });
      if (this.vpcConfig.subnetIds) {
        subnets = this.vpcConfig.subnetIds.map((subnetId) =>
          ec2.Subnet.fromSubnetId(
            this.scope,
            `${this.resourceName}-subnet-${subnetId}`,
            subnetId
          )
        );
      }
      if (this.vpcConfig.securityGroupIds) {
        securityGroups = this.vpcConfig.securityGroupIds.map(
          (securityGroupId) =>
            ec2.SecurityGroup.fromSecurityGroupId(
              this.scope,
              `${this.resourceName}-security-group-${securityGroupId}`,
              securityGroupId
            )
        );
      }
    }

    const layers = [...this.layers];
    const sharedLayer = CdkLess.getSharedLayer();
    if (sharedLayer) layers.push(sharedLayer);

    let lambdaFunction: lambda.Function;
    const defaultSettings = CdkLess.getDefaultSettings();

    if (defaultSettings.bundleLambdasFromTypeScript) {
      const bundling = this.bundlingOptions
        ? { ...defaultSettings.defaultBundlingOptions, ...this.bundlingOptions }
        : defaultSettings.defaultBundlingOptions;

      lambdaFunction = new NodejsFunction(
        this.scope,
        `${this.resourceName}-function`,
        {
          functionName: functionName,
          runtime: this.runtimeValue,
          memorySize: this.memorySize,
          timeout: this.timeoutDuration,
          entry: `${this.handlerPath}.ts`,
          handler: "handler",
          bundling,
          environment: this.environmentVars,
          logGroup,
          vpc,
          vpcSubnets: subnets ? { subnets } : undefined,
          securityGroups,
          layers,
        }
      );
    } else {
      const handlerFile = this.handlerPath.split("/").pop() || "";
      const handlerPath = this.handlerPath.split("/").slice(0, -1).join("/");

      lambdaFunction = new lambda.Function(
        this.scope,
        `${this.resourceName}-function`,
        {
          functionName: functionName,
          runtime: this.runtimeValue,
          memorySize: this.memorySize,
          timeout: this.timeoutDuration,
          handler: `${handlerFile}.handler`,
          code: lambda.Code.fromAsset(handlerPath, {
            exclude: ['*', '**/*', `!${handlerFile}.js`, `!${handlerFile}.js.map`]
          }),
          environment: this.environmentVars,
          logGroup,
          vpc,
          vpcSubnets: subnets ? { subnets } : undefined,
          securityGroups,
          layers,
        }
      );
    }

    if (this.scope instanceof Stack && "getResourceTags" in this.scope) {
      const stackResourceTags = (this.scope as IStack).getResourceTags();
      Object.entries(stackResourceTags).forEach(([key, value]) => {
        cdk.Tags.of(lambdaFunction).add(key, value);
      });
    }

    Object.entries(this.resourceTags).forEach(([key, value]) => {
      cdk.Tags.of(lambdaFunction).add(key, value);
    });

    return lambdaFunction;
  }

  /**
   * Sets the name of the Lambda function
   * @param name Name of the Lambda function
   */
  public name(name: string): LambdaBuilder {
    this.resourceName = name;
    return this;
  }

  /**
   * Sets the runtime for the Lambda function
   * @param runtime Runtime for the Lambda function
   */
  public runtime(runtime: lambda.Runtime): LambdaBuilder {
    this.runtimeValue = runtime;
    return this;
  }

  /**
   * Sets the memory size for the Lambda function (in MB)
   * @param size Memory size in MB
   */
  public memory(size: number): LambdaBuilder {
    this.memorySize = size;
    return this;
  }

  /**
   * Sets the timeout for the Lambda function
   * @param duration Timeout duration
   */
  public timeout(duration: cdk.Duration): LambdaBuilder {
    this.timeoutDuration = duration;
    return this;
  }

  /**
   * Sets the log retention period for the Lambda function
   * @param retention Log retention period
   */
  public logRetention(retention: logs.RetentionDays): LambdaBuilder {
    this.logRetentionDays = retention;
    return this;
  }

  /**
   * Sets the bundling options for the Lambda function
   * @param options Bundling options
   */
  public bundling(options: BundlingOptions): LambdaBuilder {
    this.bundlingOptions = options;
    return this;
  }

  /**
   * Sets environment variables for the Lambda function
   * @param variables Environment variables
   */
  public environment(variables: { [key: string]: string }): LambdaBuilder {
    this.environmentVars = {
      ...this.environmentVars,
      ...variables,
    };
    return this;
  }

  public get(path: string): LambdaBuilder {
    this.method = "GET";
    this.path = path;
    return this;
  }

  public post(path: string): LambdaBuilder {
    this.method = "POST";
    this.path = path;
    return this;
  }

  public put(path: string): LambdaBuilder {
    this.method = "PUT";
    this.path = path;
    return this;
  }

  public patch(path: string): LambdaBuilder {
    this.method = "PATCH";
    this.path = path;
    return this;
  }

  public delete(path: string): LambdaBuilder {
    this.method = "DELETE";
    this.path = path;
    return this;
  }

  /**
   * Sets an authorizer for the API Gateway route
   * @param authorizer An instance of IHttpRouteAuthorizer (HttpJwtAuthorizer, HttpLambdaAuthorizer, etc.)
   */
  public addAuthorizer(
    authorizer: apigatewayv2.IHttpRouteAuthorizer
  ): LambdaBuilder {
    this.authorizer = authorizer;
    return this;
  }

  /**
   * Adds a custom IAM policy to the Lambda function
   * @param arn ARN of the resource to grant access to
   * @param actions List of IAM actions to allow
   * @param options Additional policy configuration options
   */
  public addPolicy(
    arn: string,
    actions: string[],
    options?: PolicyOptions
  ): LambdaBuilder {
    // Store the policy configuration for later application
    this.policyConfigs.push({ arn, actions, options });
    return this;
  }

  /**
   * Adds an SNS trigger to the Lambda function
   * @param topicArn ARN of the SNS topic
   * @param options Additional options for the SNS subscription
   */
  public addSnsTrigger(topicArn: string, options?: SnsOptions): LambdaBuilder {
    // Store the SNS configuration for later application
    this.snsConfigs.push({ topicArn, options });
    return this;
  }

  /**
   * Adds an SQS trigger to the Lambda function
   * @param queueArn ARN of the SQS queue
   * @param options Additional options for the SQS configuration
   */
  public addSqsTrigger(queueArn: string, options?: SqsOptions): LambdaBuilder {
    // Store the SQS configuration for later application
    this.sqsConfigs.push({ queueArn, options });
    return this;
  }

  /**
   * Adds an S3 trigger to the Lambda function
   * @param bucketArn ARN of the S3 bucket
   * @param options Additional options for the S3 configuration
   */
  public addS3Trigger(bucketArn: string, options?: S3Options): LambdaBuilder {
    // Store the S3 configuration for later application
    this.s3Configs.push({ bucketArn, options });
    return this;
  }

  public addTablePermissions(tableArn: string): LambdaBuilder {
    // Store the table ARN for later application
    this.tableArns.push(tableArn);
    return this;
  }

  /**
   * Adds an EventBridge rule trigger to the Lambda function
   * @param options Options for the EventBridge rule
   */
  public addEventBridgeRuleTrigger(
    options: EventBridgeRuleOptions
  ): LambdaBuilder {
    // Store the EventBridge rule configuration for later application
    this.eventBridgeRuleConfigs.push({ options });
    return this;
  }

  public addMSKTrigger(config: MSKConfig): LambdaBuilder {
    this.mskConfigs.push(config);
    return this;
  }

  public addSMKTrigger(config: SMKConfig): LambdaBuilder {
    this.smkConfigs.push(config);
    return this;
  }

  /**
   * Adds a DynamoDB Streams trigger to the Lambda function
   * @param tableArn ARN of the DynamoDB table that has streams enabled
   * @param config Optional configuration for the DynamoDB Streams trigger
   * @returns The LambdaBuilder instance for method chaining
   */
  public addDynamoStreamsTrigger(streamArn: string, options?: DynamoStreamsOptions): LambdaBuilder {
    this.dynamoStreamsConfigs.push({streamArn, options});
    return this;
  }

  /**
   * Gets or creates a shared API Gateway
   * @returns An instance of ApiBuilder
   */
  private getOrCreateSharedApi(): ApiBuilder {
    if (sharedApi) return sharedApi;

    const appName = this.stack.stackName.replace(`-${this.stage}`, "");
    const apiName =
      this.stage.length > 0 ? `${appName}-api-${this.stage}` : `${appName}-api`;

    const apiBuilder = new ApiBuilder({
      scope: this.scope,
      id: apiName,
      apiName: apiName,
      description: `Shared API created automatically - ${this.stage}`,
      stageName: this.stage,
      useDefaultCors: true,
    });

    sharedApi = apiBuilder;

    return apiBuilder;
  }

  /**
   * Apply all the stored SNS configurations
   */
  private applySnsTriggers(): void {
    this.snsConfigs.forEach((config) => {
      const topic = sns.Topic.fromTopicArn(
        this.scope,
        `${this.resourceName}-imported-topic-${
          this.stage
        }-${this.snsConfigs.indexOf(config)}`,
        config.topicArn
      );

      const snsEventSource = new lambdaEventSources.SnsEventSource(topic, {
        filterPolicy: config.options?.filterPolicy,
        deadLetterQueue: config.options?.deadLetterQueue,
      });

      this.lambda.addEventSource(snsEventSource);

      this.lambda.addPermission(
        `${this.resourceName}-sns-permission-${
          this.stage
        }-${this.snsConfigs.indexOf(config)}`,
        {
          principal: new iam.ServicePrincipal("sns.amazonaws.com"),
          sourceArn: topic.topicArn,
        }
      );
    });
  }

  /**
   * Apply all the stored SQS configurations
   */
  private applySqsTriggers(): void {
    this.sqsConfigs.forEach((config) => {
      const queue = sqs.Queue.fromQueueArn(
        this.scope,
        `${this.resourceName}-imported-queue-${
          this.stage
        }-${this.sqsConfigs.indexOf(config)}`,
        config.queueArn
      );

      const sqsEventSource = new lambdaEventSources.SqsEventSource(queue, {
        batchSize: config.options?.batchSize || 10,
        maxBatchingWindow: config.options?.maxBatchingWindow,
        enabled: config.options?.enabled,
        reportBatchItemFailures: config.options?.reportBatchItemFailures,
        maxConcurrency: config.options?.maxConcurrency,
      });

      this.lambda.addEventSource(sqsEventSource);
      queue.grantConsumeMessages(this.lambda);
    });
  }

  /**
   * Apply all the stored S3 configurations
   */
  private applyS3Triggers(): void {
    this.s3Configs.forEach((config) => {
      const bucket = s3.Bucket.fromBucketArn(
        this.scope,
        `${this.resourceName}-imported-bucket-${
          this.stage
        }-${this.s3Configs.indexOf(config)}`,
        config.bucketArn
      );

      const events = config.options?.events || [s3.EventType.OBJECT_CREATED];
      const filters: s3.NotificationKeyFilter[] = [];

      if (config.options?.prefix) {
        filters.push({ prefix: config.options.prefix });
      }
      if (config.options?.suffix) {
        filters.push({ suffix: config.options.suffix });
      }
      if (config.options?.filters && config.options.filters.length > 0) {
        filters.push(...config.options.filters);
      }

      events.forEach((event) => {
        bucket.addEventNotification(
          event,
          new s3n.LambdaDestination(this.lambda),
          ...filters
        );
      });

      this.lambda.addToRolePolicy(
        new iam.PolicyStatement({
          actions: ["s3:GetObject", "s3:ListBucket"],
          resources: [bucket.bucketArn, `${bucket.bucketArn}/*`],
        })
      );
    });
  }

  /**
   * Apply all the stored policy configurations
   */
  private applyPolicies(): void {
    this.policyConfigs.forEach((config) => {
      const policyStatement = new iam.PolicyStatement({
        effect: config.options?.effect || iam.Effect.ALLOW,
      });

      const resources = [config.arn];
      if (config.options?.includeSubResources) {
        resources.push(`${config.arn}/*`);
      }

      policyStatement.addResources(...resources);
      policyStatement.addActions(...config.actions);

      this.lambda.addToRolePolicy(policyStatement);
    });
  }

  /**
   * Apply all the stored table permissions
   */
  private applyTablePermissions(): void {
    this.tableArns.forEach((tableArn, index) => {
      const table = dynamodb.Table.fromTableArn(
        this.scope,
        `${this.resourceName}-imported-table-${this.stage}-${index}`,
        tableArn
      );
      table.grantReadWriteData(this.lambda);
    });
  }

  /**
   * Apply all the stored EventBridge rule configurations
   */
  private applyEventBridgeRuleTriggers(): void {
    this.eventBridgeRuleConfigs.forEach((config, index) => {
      const ruleName =
        config.options.ruleName ||
        `${this.resourceName}-rule-${this.stage}-${index}`;

      // Create the rule
      const rule = new events.Rule(
        this.scope,
        `${this.resourceName}-rule-${index}`,
        {
          ruleName: ruleName,
          description: config.options.description,
          enabled: config.options.enabled !== false, // Default to true if not specified
          schedule: config.options.scheduleExpression
            ? events.Schedule.expression(config.options.scheduleExpression)
            : undefined,
          eventPattern: config.options.eventPattern,
        }
      );

      // Add the Lambda as a target
      rule.addTarget(new eventsTargets.LambdaFunction(this.lambda));
    });
  }

  private applyMSKTriggers(): void {
    for (const config of this.mskConfigs) {
      const secret = secretsmanager.Secret.fromSecretCompleteArn(
        this.scope,
        `${this.resourceName}-kafka-secret`,
        config.secretArn
      );

      const eventSource = new ManagedKafkaEventSource({
        clusterArn: config.clusterArn,
        topic: config.topic,
        secret: secret,
        batchSize: config?.batchSize || 10,
        maxBatchingWindow: cdk.Duration.seconds(
          config?.maximumBatchingWindow || 1
        ),
        startingPosition:
          config?.startingPosition || StartingPosition.TRIM_HORIZON,
        enabled: config?.enabled ?? true,
        consumerGroupId:
          config?.consumerGroupId ||
          `lambda-${this.resourceName}-consumer-group`,
      });

      this.lambda.addEventSource(eventSource);
    }
  }

  private applySMKTriggers(): void {
    for (const config of this.smkConfigs) {
      const secret = secretsmanager.Secret.fromSecretCompleteArn(
        this.scope,
        `${this.resourceName}-kafka-secret`,
        config.secretArn
      );

      const eventSource = new SelfManagedKafkaEventSource({
        bootstrapServers: config.bootstrapServers,
        topic: config.topic,
        authenticationMethod:
          config?.authenticationMethod ||
          AuthenticationMethod.SASL_SCRAM_512_AUTH,
        secret: secret,
        batchSize: config?.batchSize || 10,
        maxBatchingWindow: cdk.Duration.seconds(
          config?.maximumBatchingWindow || 1
        ),
        startingPosition:
          config?.startingPosition || StartingPosition.TRIM_HORIZON,
        enabled: config?.enabled ?? true,
        consumerGroupId:
          config?.consumerGroupId ||
          `lambda-${this.resourceName}-consumer-group`,
      });

      this.lambda.addEventSource(eventSource);
    }
  }

  /**
   * Applies all stored DynamoDB Streams trigger configurations to the Lambda function.
   * This method processes each DynamoDB Streams configuration and creates the corresponding
   * event source with the specified properties like batch size, batching window, and filters.
   * 
   * For each configuration:
   * - Creates a DynamoDB table reference from the provided ARN
   * - Configures the event source with batch processing settings
   * - Applies any specified filters for event filtering
   * - Adds the event source to the Lambda function
   * 
   * @private
   * @returns void
   */
  private applyDynamoStreamsTriggers(): void {
<<<<<<< HEAD
    this.dynamoStreamsConfigs.forEach((config) => {
      const { streamArn, options } = config;
      const sourceMappingOptions: EventSourceMappingOptions = {
        eventSourceArn: streamArn,
        enabled: options?.enabled ?? true,
        batchSize: options?.batchSize || 10,
        maxBatchingWindow: cdk.Duration.seconds(
          options?.maxBatchingWindow || 1
        ),
      };
      this.lambda.addEventSourceMapping(streamArn, sourceMappingOptions);
    });
=======
    for (const config of this.dynamoStreamsConfigs) {
      const table: dynamodb.ITable = Table.fromTableArn(
        this.scope,
        config.tableName,
        config.tableArn
      );
      const props: DynamoEventSourceProps = {
        batchSize: config.batchSize || 10,
        maxBatchingWindow: config.maxBatchingWindow
          ? cdk.Duration.seconds(config.maxBatchingWindow)
          : cdk.Duration.seconds(1),
        startingPosition:
          config.startingPosition || StartingPosition.TRIM_HORIZON,
        enabled: config.enabled ?? true,
        retryAttempts: config.retryAttempts,
        reportBatchItemFailures: config.reportBatchItemFailures,
        filters: config.filters
          ? config.filters.map((filter) => FilterCriteria.filter(filter))
          : undefined,
      };
      const eventSource = new DynamoEventSource(table, props);

      this.lambda.addEventSource(eventSource);
    }
>>>>>>> 5b000225
  }

  public build(): lambda.Function {
    if (this.isBuilt) {
      return this.lambda;
    }

    this.lambda = this.createNodejsFunction();

    // Now that the Lambda exists, apply all the stored configurations
    this.applySnsTriggers();
    this.applySqsTriggers();
    this.applyS3Triggers();
    this.applyPolicies();
    this.applyTablePermissions();
    this.applyEventBridgeRuleTriggers();
    this.applyMSKTriggers();
    this.applySMKTriggers();
    this.applyDynamoStreamsTriggers();

    if (this.method && this.path) {
      const sharedApi = this.getOrCreateSharedApi();

      const routeOptions: RouteOptions = {};

      if (this.authorizer) {
        routeOptions.authorizer = this.authorizer;
      }

      sharedApi.addRoute({
        path: this.path,
        resourceName: this.resourceName,
        lambda: this.lambda,
        method: this.method,
        options: routeOptions,
      });
    }

    this.isBuilt = true;
    return this.lambda;
  }

  public getLambda(): lambda.Function {
    return this.lambda;
  }

  static getSharedApi(): ApiBuilder | undefined {
    return sharedApi;
  }

  /**
   * Sets the VPC configuration for the Lambda function
   * @param vpcConfig Configuration object containing VPC settings
   * @param vpcConfig.vpcId The ID of the VPC to place the Lambda function in
   * @param vpcConfig.subnetIds Optional array of subnet IDs where the Lambda function will be placed
   * @param vpcConfig.securityGroupIds Optional array of security group IDs to associate with the Lambda function
   * @returns The LambdaBuilder instance for method chaining
   * @example
   * // Basic VPC configuration
   * app.lambda("src/handlers/users/get-user")
   *   .addVpcConfig({
   *     vpcId: "vpc-1234567890abcdef0"
   *   });
   *
   * // Full VPC configuration with subnets and security groups
   * app.lambda("src/handlers/users/get-user")
   *   .addVpcConfig({
   *     vpcId: "vpc-1234567890abcdef0",
   *     subnetIds: ["subnet-1234567890abcdef0", "subnet-0987654321fedcba0"],
   *     securityGroupIds: ["sg-1234567890abcdef0"]
   *   });
   */
  public addVpcConfig(vpcConfig: IVpcConfig): LambdaBuilder {
    this.vpcConfig = vpcConfig;
    return this;
  }
}<|MERGE_RESOLUTION|>--- conflicted
+++ resolved
@@ -749,7 +749,6 @@
    * @returns void
    */
   private applyDynamoStreamsTriggers(): void {
-<<<<<<< HEAD
     this.dynamoStreamsConfigs.forEach((config) => {
       const { streamArn, options } = config;
       const sourceMappingOptions: EventSourceMappingOptions = {
@@ -762,32 +761,6 @@
       };
       this.lambda.addEventSourceMapping(streamArn, sourceMappingOptions);
     });
-=======
-    for (const config of this.dynamoStreamsConfigs) {
-      const table: dynamodb.ITable = Table.fromTableArn(
-        this.scope,
-        config.tableName,
-        config.tableArn
-      );
-      const props: DynamoEventSourceProps = {
-        batchSize: config.batchSize || 10,
-        maxBatchingWindow: config.maxBatchingWindow
-          ? cdk.Duration.seconds(config.maxBatchingWindow)
-          : cdk.Duration.seconds(1),
-        startingPosition:
-          config.startingPosition || StartingPosition.TRIM_HORIZON,
-        enabled: config.enabled ?? true,
-        retryAttempts: config.retryAttempts,
-        reportBatchItemFailures: config.reportBatchItemFailures,
-        filters: config.filters
-          ? config.filters.map((filter) => FilterCriteria.filter(filter))
-          : undefined,
-      };
-      const eventSource = new DynamoEventSource(table, props);
-
-      this.lambda.addEventSource(eventSource);
-    }
->>>>>>> 5b000225
   }
 
   public build(): lambda.Function {
